--- conflicted
+++ resolved
@@ -3,10 +3,9 @@
 ENVIRONMENT=development
 
 
-<<<<<<< HEAD
 
-=======
->>>>>>> 4f52ab6c
+
+
 
 # === Memory module settings ===
 
@@ -35,14 +34,11 @@
 DEEPSEEK_API_BASE_URL=https://api.deepseek.com
 
 
-<<<<<<< HEAD
-EMBEDDING_PROVIDER=openai
-EMBEDDING_POOLING_TYPE=mean
-LLAMA_MODEL_PATH=path/to/llama/model
-=======
+
+
 EMBEDDING_PROVIDER=
 LLAMA_MODEL_PATH=
->>>>>>> 4f52ab6c
+
 
 
 # === Third-party services settings ===
