# === General settings ===

ENVIRONMENT=development


<<<<<<< HEAD
<<<<<<< HEAD



=======
>>>>>>> e4f134c (Integrate llama embeddings (#116))

=======
>>>>>>> 04f33cf4
# === Memory module settings ===

MEMORY_COLLECTION_NAME=agent_memory
MEMORY_HOST=localhost
MEMORY_PORT=6333
MEMORY_VECTOR_SIZE=1536

# === Agent Personality settings ===

AGENT_PERSONALITY=You are a Nevron, a financial analyst in crypto space. You are excellent in crypto and blockchain technology and your goal is to help people understand the crypto space better and avoid scams. You are very friendly, approachable and helpful. You are very optimistic and believe in the future of humanity.
AGENT_GOAL=Your goal is to analyze the news and provide insights.
AGENT_REST_TIME=300

# === LLMs settings ===

LLM_PROVIDER=openai
OPENAI_MODEL=gpt-4o-mini
OPENAI_API_KEY=

XAI_MODEL=grok-2-latest
XAI_API_KEY=

DEEPSEEK_API_KEY=
DEEPSEEK_MODEL=deepseek-chat
DEEPSEEK_API_BASE_URL=https://api.deepseek.com

VENICE_API_KEY=
VENICE_MODEL=venice-2-13b
VENICE_API_BASE_URL=https://api.venice.ai/api/v1

EMBEDDING_PROVIDER=
LLAMA_MODEL_PATH=

<<<<<<< HEAD

=======
>>>>>>> 04f33cf4
# === Third-party services settings ===

# Perplexity
PERPLEXITY_API_KEY=
PERPLEXITY_ENDPOINT=https://api.perplexity.ai/chat/completions
PERPLEXITY_MODEL=
PERPLEXITY_NEWS_PROMPT=Search for the latest cryptocurrency news: Nevron

# Coinstats
COINSTATS_API_KEY=

# Telegram
TELEGRAM_BOT_TOKEN=
TELEGRAM_CHAT_ID=

# Twitter
TWITTER_BEARER_TOKEN=
TWITTER_API_KEY=
TWITTER_API_SECRET_KEY=
TWITTER_ACCESS_TOKEN=
TWITTER_ACCESS_TOKEN_SECRET=


# Discord settings
DISCORD_BOT_TOKEN=
DISCORD_CHANNEL_ID=0

# YouTube settings
YOUTUBE_API_KEY=
YOUTUBE_PLAYLIST_ID=

# WhatsApp settings
WHATSAPP_API_KEY=
WHATSAPP_PHONE_NUMBER=

# Shopify settings
SHOPIFY_API_KEY=
SHOPIFY_PASSWORD=
SHOPIFY_STORE_NAME=

# Tavily settings
TAVILY_API_KEY=

# Slack settings
SLACK_BOT_TOKEN=
SLACK_APP_TOKEN= 

# Spotify settings
SPOTIFY_CLIENT_ID=
SPOTIFY_CLIENT_SECRET=
SPOTIFY_REDIRECT_URI=

# Lens protocol settings
LENS_API_KEY=
LENS_PROFILE_ID=

# Github
GITHUB_TOKEN=<|MERGE_RESOLUTION|>--- conflicted
+++ resolved
@@ -2,17 +2,6 @@
 
 ENVIRONMENT=development
 
-
-<<<<<<< HEAD
-<<<<<<< HEAD
-
-
-
-=======
->>>>>>> e4f134c (Integrate llama embeddings (#116))
-
-=======
->>>>>>> 04f33cf4
 # === Memory module settings ===
 
 MEMORY_COLLECTION_NAME=agent_memory
@@ -46,10 +35,6 @@
 EMBEDDING_PROVIDER=
 LLAMA_MODEL_PATH=
 
-<<<<<<< HEAD
-
-=======
->>>>>>> 04f33cf4
 # === Third-party services settings ===
 
 # Perplexity
