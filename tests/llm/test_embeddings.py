--- conflicted
+++ resolved
@@ -7,12 +7,8 @@
 from openai.types.create_embedding_response import CreateEmbeddingResponse
 
 from src.core.config import settings
-<<<<<<< HEAD
 from src.core.defs import EmbeddingProviderType
 from src.llm.embeddings import EmbeddingGenerator
-=======
-from src.llm.embeddings import EmbeddingGenerator, EmbeddingProviderType
->>>>>>> 9866cb11
 
 
 @pytest.fixture
@@ -39,10 +35,7 @@
 @pytest.fixture
 def embedding_generator(mock_openai_client):
     """Create an EmbeddingGenerator instance with mocked client."""
-    return EmbeddingGenerator(
-        provider=EmbeddingProviderType.OPENAI,
-        embedding_client=mock_openai_client,
-    )
+    return EmbeddingGenerator(client=mock_openai_client, model=settings.OPENAI_EMBEDDING_MODEL)
 
 
 def create_mock_embedding_response(embeddings_data):
