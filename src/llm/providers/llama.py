from typing import Dict, List

import requests
from loguru import logger
<<<<<<< HEAD
from openai import OpenAI, AsyncOpenAI
=======
from openai import OpenAI
>>>>>>> 815e8e50

from src.core.config import settings
from src.core.defs import LlamaProviderType
from src.core.exceptions import LLMError


def _format_messages_for_ollama(messages: List[Dict[str, str]]) -> str:
    """
    Format messages for Ollama API.

    Args:
        messages: List of message dictionaries with 'role' and 'content'.

    Returns:
        str: Formatted prompt string.
    """
    formatted_messages = []
    for msg in messages:
        role = msg["role"]
        content = msg["content"]
        if role == "system":
            formatted_messages.append(f"System: {content}")
        elif role == "user":
            formatted_messages.append(f"User: {content}")
        elif role == "assistant":
            formatted_messages.append(f"Assistant: {content}")
    return "\n".join(formatted_messages)


async def _call_fireworks(messages: List[Dict[str, str]], **kwargs) -> str:
    """
    Call the Fireworks.ai Llama endpoint.

    Args:
        messages: A list of dicts with 'role' and 'content'.
        kwargs: Additional parameters (e.g., model, temperature).

    Returns:
        str: Response content from Llama.
    """
    url = f"{settings.LLAMA_FIREWORKS_URL}/v1/chat/completions"
    model = kwargs.get("model", settings.LLAMA_MODEL_NAME)
    temperature = kwargs.get("temperature", 0.6)

    payload = {
        "model": model,
        "max_tokens": 16384,
        "top_p": 1,
        "top_k": 40,
        "presence_penalty": 0,
        "frequency_penalty": 0,
        "temperature": temperature,
        "messages": messages,
    }

    headers = {
        "Accept": "application/json",
        "Content-Type": "application/json",
        "Authorization": f"Bearer {settings.LLAMA_API_KEY}",
    }

    logger.debug(
        f"Calling Fireworks Llama with model={model}, temperature={temperature}, messages={messages}"
    )

    try:
        response = requests.post(url, headers=headers, json=payload)
        response.raise_for_status()

        data = response.json()
        if not data.get("choices") or not data["choices"][0].get("message", {}).get("content"):
            raise LLMError("No content in Fireworks Llama response")

        content = data["choices"][0]["message"]["content"].strip()
        logger.debug(f"Fireworks Llama response: {content}")
        return content
    except Exception as e:
        logger.error(f"Fireworks Llama call failed: {e}")
        raise LLMError("Error during Fireworks Llama API call") from e


async def _call_ollama(messages: List[Dict[str, str]], **kwargs) -> str:
    """
    Call the local Ollama endpoint.

    Args:
        messages: A list of dicts with 'role' and 'content'.
        kwargs: Additional parameters (e.g., model, temperature).

    Returns:
        str: Response content from Ollama.
    """
    url = f"{settings.LLAMA_OLLAMA_URL}/api/generate"
    model = kwargs.get("model", settings.LLAMA_MODEL_NAME)
    temperature = kwargs.get("temperature", 0.6)

    # Format messages into a prompt
    prompt = _format_messages_for_ollama(messages)

    payload = {
        "model": model,
        "prompt": prompt,
        "stream": False,
        "temperature": temperature,
    }

    headers = {"Content-Type": "application/json"}

    logger.debug(f"Calling Ollama with model={model}, temperature={temperature}, prompt={prompt}")

    try:
        response = requests.post(url, headers=headers, json=payload)
        response.raise_for_status()

        data = response.json()
        if not data.get("response"):
            raise LLMError("No content in Ollama response")

        content = data["response"].strip()
        logger.debug(f"Ollama response: {content}")
        return content
    except Exception as e:
        logger.error(f"Ollama call failed: {e}")
        raise LLMError("Error during Ollama API call") from e


async def _call_llama_api(messages: List[Dict[str, str]], **kwargs) -> str:
    """
    Call the Llama API endpoint.

    Args:
        messages: A list of dicts with 'role' and 'content'.
        kwargs: Additional parameters (e.g., model, temperature).

    Returns:
        str: Response content from Llama API.
    """
    model = kwargs.get("model", settings.LLAMA_MODEL_NAME)
    temperature = kwargs.get("temperature", 0.6)

<<<<<<< HEAD
    client = AsyncOpenAI(api_key=settings.LLAMA_API_KEY, base_url=settings.LLAMA_API_BASE_URL)
=======
    client = OpenAI(api_key=settings.LLAMA_API_KEY, base_url=settings.LLAMA_API_BASE_URL)
>>>>>>> 815e8e50

    logger.debug(
        f"Calling Llama API with model={model}, temperature={temperature}, messages={messages}"
    )

    try:
<<<<<<< HEAD
        response = await client.chat.completions.create(
=======
        response = client.chat.completions.create(
>>>>>>> 815e8e50
            model=model,
            messages=messages,  # type: ignore
            temperature=temperature,
        )

        if not response.choices or not response.choices[0].message.content:
            raise LLMError("No content in Llama API response")

        content = response.choices[0].message.content.strip()
        logger.debug(f"Llama API response: {content}")
        return content
    except Exception as e:
        logger.error(f"Llama API call failed: {e}")
        raise LLMError("Error during Llama API call") from e


async def _call_openrouter(messages: List[Dict[str, str]], **kwargs) -> str:
    """
    Call the OpenRouter endpoint.

    Args:
        messages: A list of dicts with 'role' and 'content'.
        kwargs: Additional parameters (e.g., model, temperature).

    Returns:
        str: Response content from OpenRouter.
    """
    model = kwargs.get("model", settings.LLAMA_MODEL_NAME)
    temperature = kwargs.get("temperature", 0.6)

    client = OpenAI(api_key=settings.LLAMA_API_KEY, base_url=settings.LLAMA_OPENROUTER_URL)

    logger.debug(
        f"Calling OpenRouter with model={model}, temperature={temperature}, messages={messages}"
    )

    try:
        response = client.chat.completions.create(
            model=model,
            messages=messages,  # type: ignore
            temperature=temperature,
        )

        if not response.choices or not response.choices[0].message.content:
            raise LLMError("No content in OpenRouter response")

        content = response.choices[0].message.content.strip()
        logger.debug(f"OpenRouter response: {content}")
        return content
    except Exception as e:
        logger.error(f"OpenRouter call failed: {e}")
        raise LLMError("Error during OpenRouter API call") from e


async def call_llama(messages: List[Dict[str, str]], **kwargs) -> str:
    """
    Call the Llama model based on the configured provider.

    Args:
        messages: A list of dicts with 'role' and 'content'.
        kwargs: Additional parameters (e.g., model, temperature).

    Returns:
        str: Response content from Llama.

    Raises:
        LLMError: If the provider is not supported or if the API call fails.
    """
    provider = settings.LLAMA_PROVIDER

    provider_map = {
        LlamaProviderType.FIREWORKS: _call_fireworks,
        LlamaProviderType.OLLAMA: _call_ollama,
        LlamaProviderType.LLAMA_API: _call_llama_api,
        LlamaProviderType.OPENROUTER: _call_openrouter,
    }
    if provider in provider_map:
        return await provider_map[provider](messages, **kwargs)
    else:
        raise LLMError(f"Unsupported Llama provider: {provider}")<|MERGE_RESOLUTION|>--- conflicted
+++ resolved
@@ -2,11 +2,7 @@
 
 import requests
 from loguru import logger
-<<<<<<< HEAD
-from openai import OpenAI, AsyncOpenAI
-=======
 from openai import OpenAI
->>>>>>> 815e8e50
 
 from src.core.config import settings
 from src.core.defs import LlamaProviderType
@@ -147,56 +143,10 @@
     model = kwargs.get("model", settings.LLAMA_MODEL_NAME)
     temperature = kwargs.get("temperature", 0.6)
 
-<<<<<<< HEAD
-    client = AsyncOpenAI(api_key=settings.LLAMA_API_KEY, base_url=settings.LLAMA_API_BASE_URL)
-=======
     client = OpenAI(api_key=settings.LLAMA_API_KEY, base_url=settings.LLAMA_API_BASE_URL)
->>>>>>> 815e8e50
 
     logger.debug(
         f"Calling Llama API with model={model}, temperature={temperature}, messages={messages}"
-    )
-
-    try:
-<<<<<<< HEAD
-        response = await client.chat.completions.create(
-=======
-        response = client.chat.completions.create(
->>>>>>> 815e8e50
-            model=model,
-            messages=messages,  # type: ignore
-            temperature=temperature,
-        )
-
-        if not response.choices or not response.choices[0].message.content:
-            raise LLMError("No content in Llama API response")
-
-        content = response.choices[0].message.content.strip()
-        logger.debug(f"Llama API response: {content}")
-        return content
-    except Exception as e:
-        logger.error(f"Llama API call failed: {e}")
-        raise LLMError("Error during Llama API call") from e
-
-
-async def _call_openrouter(messages: List[Dict[str, str]], **kwargs) -> str:
-    """
-    Call the OpenRouter endpoint.
-
-    Args:
-        messages: A list of dicts with 'role' and 'content'.
-        kwargs: Additional parameters (e.g., model, temperature).
-
-    Returns:
-        str: Response content from OpenRouter.
-    """
-    model = kwargs.get("model", settings.LLAMA_MODEL_NAME)
-    temperature = kwargs.get("temperature", 0.6)
-
-    client = OpenAI(api_key=settings.LLAMA_API_KEY, base_url=settings.LLAMA_OPENROUTER_URL)
-
-    logger.debug(
-        f"Calling OpenRouter with model={model}, temperature={temperature}, messages={messages}"
     )
 
     try:
@@ -207,6 +157,44 @@
         )
 
         if not response.choices or not response.choices[0].message.content:
+            raise LLMError("No content in Llama API response")
+
+        content = response.choices[0].message.content.strip()
+        logger.debug(f"Llama API response: {content}")
+        return content
+    except Exception as e:
+        logger.error(f"Llama API call failed: {e}")
+        raise LLMError("Error during Llama API call") from e
+
+
+async def _call_openrouter(messages: List[Dict[str, str]], **kwargs) -> str:
+    """
+    Call the OpenRouter endpoint.
+
+    Args:
+        messages: A list of dicts with 'role' and 'content'.
+        kwargs: Additional parameters (e.g., model, temperature).
+
+    Returns:
+        str: Response content from OpenRouter.
+    """
+    model = kwargs.get("model", settings.LLAMA_MODEL_NAME)
+    temperature = kwargs.get("temperature", 0.6)
+
+    client = OpenAI(api_key=settings.LLAMA_API_KEY, base_url=settings.LLAMA_OPENROUTER_URL)
+
+    logger.debug(
+        f"Calling OpenRouter with model={model}, temperature={temperature}, messages={messages}"
+    )
+
+    try:
+        response = client.chat.completions.create(
+            model=model,
+            messages=messages,  # type: ignore
+            temperature=temperature,
+        )
+
+        if not response.choices or not response.choices[0].message.content:
             raise LLMError("No content in OpenRouter response")
 
         content = response.choices[0].message.content.strip()
