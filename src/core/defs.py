"""Here will be all the definitions of the core components of the system"""

from enum import Enum
import llama_cpp

<<<<<<< HEAD
=======

>>>>>>> 815e8e50
class Environment(str, Enum):
    """Environment type."""

    PRODUCTION = "production"
    DEVELOPMENT = "development"
    CI = "ci"


class AgentAction(Enum):
    """Available actions for the agent."""

    # === Workflows ===
    ANALYZE_NEWS = "analyze_news"
    CHECK_SIGNAL = "check_signal"
    IDLE = "idle"

    # === Social Media ===
    POST_TWEET = "post_tweet"
    SEND_DISCORD_MESSAGE = "send_discord_message"
    SEND_TELEGRAM_MESSAGE = "send_telegram_message"
    POST_LENS = "post_lens"
    SEND_WHATSAPP = "send_whatsapp"

    # === Research ===
    SEARCH_TAVILY = "search_tavily"
    ASK_PERPLEXITY = "ask_perplexity"

    # === Development ===
    CREATE_GITHUB_ISSUE = "create_github_issue"
    CREATE_GITHUB_PR = "create_github_pr"

    # === E-commerce ===
    CREATE_SHOPIFY_PRODUCT = "create_shopify_product"
    UPDATE_SHOPIFY_PRODUCT = "update_shopify_product"

    # === Media ===
    UPLOAD_YOUTUBE_VIDEO = "upload_youtube_video"
    CREATE_SPOTIFY_PLAYLIST = "create_spotify_playlist"


class AgentState(Enum):
    """The states that the agent can be in."""

    DEFAULT = "default"
    IDLE = "idle"
    WAITING_FOR_NEWS = "waiting_for_news"
    JUST_ANALYZED_NEWS = "just_analyzed_news"
    JUST_ANALYZED_SIGNAL = "just_analyzed_signal"


class MemoryBackendType(str, Enum):
    """Memory backend type."""

    CHROMA = "chroma"
    QDRANT = "qdrant"


class LLMProviderType(str, Enum):
    """LLM provider type."""

    OPENAI = "openai"
    ANTHROPIC = "anthropic"
    XAI = "xai"
    LLAMA = "llama"
<<<<<<< HEAD
=======
    DEEPSEEK = "deepseek"
    QWEN = "qwen"
>>>>>>> 815e8e50


class LlamaProviderType(str, Enum):
    """Llama provider type."""

    OLLAMA = "ollama"
    FIREWORKS = "fireworks"
<<<<<<< HEAD
    LLAMA_API = "llama-api"
    LLAMA_LOCAL = "llama_local"
    OPENROUTER = "openrouter"

class LlamaPoolingType(int, Enum):
    """local Llama model pooling type."""

    NONE = llama_cpp.LLAMA_POOLING_TYPE_NONE
    MEAN = llama_cpp.LLAMA_POOLING_TYPE_MEAN
    CLS = llama_cpp.LLAMA_POOLING_TYPE_CLS
    LAST = llama_cpp.LLAMA_POOLING_TYPE_LAST
    RANK = llama_cpp.LLAMA_POOLING_TYPE_RANK


class EmbeddingProviderType(str, Enum):
    """Embedding provider type."""

    OPENAI = LLMProviderType.OPENAI
    LLAMA_LOCAL = LlamaProviderType.LLAMA_LOCAL
    LLAMA_API = LlamaProviderType.LLAMA_API
=======
    LLAMA_API = "llama_api"
    OPENROUTER = "openrouter"
>>>>>>> 815e8e50
<|MERGE_RESOLUTION|>--- conflicted
+++ resolved
@@ -3,10 +3,7 @@
 from enum import Enum
 import llama_cpp
 
-<<<<<<< HEAD
-=======
 
->>>>>>> 815e8e50
 class Environment(str, Enum):
     """Environment type."""
 
@@ -71,11 +68,8 @@
     ANTHROPIC = "anthropic"
     XAI = "xai"
     LLAMA = "llama"
-<<<<<<< HEAD
-=======
     DEEPSEEK = "deepseek"
     QWEN = "qwen"
->>>>>>> 815e8e50
 
 
 class LlamaProviderType(str, Enum):
@@ -83,7 +77,6 @@
 
     OLLAMA = "ollama"
     FIREWORKS = "fireworks"
-<<<<<<< HEAD
     LLAMA_API = "llama-api"
     LLAMA_LOCAL = "llama_local"
     OPENROUTER = "openrouter"
@@ -104,7 +97,3 @@
     OPENAI = LLMProviderType.OPENAI
     LLAMA_LOCAL = LlamaProviderType.LLAMA_LOCAL
     LLAMA_API = LlamaProviderType.LLAMA_API
-=======
-    LLAMA_API = "llama_api"
-    OPENROUTER = "openrouter"
->>>>>>> 815e8e50
